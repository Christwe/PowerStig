--- conflicted
+++ resolved
@@ -6,11 +6,7 @@
 RootModule = 'PowerStig.psm1'
 
 # Version number of this module.
-<<<<<<< HEAD
-ModuleVersion = '4.1.1'
-=======
 ModuleVersion = '4.2.0'
->>>>>>> 03570678
 
 # ID used to uniquely identify this module
 GUID = 'a132f6a5-8f96-4942-be25-b213ee7e4af3'
@@ -102,9 +98,6 @@
         ProjectUri = 'https://github.com/Microsoft/PowerStig'
 
         # ReleaseNotes of this module
-<<<<<<< HEAD
-        ReleaseNotes = '* Fixed [#517](https://github.com/microsoft/PowerStig/issues/517): 4.1.0 GPRegistryPolicyDsc Module Version Issue'
-=======
         ReleaseNotes = '* Update PowerSTIG parsing for IIS 8.5 STIG - Ver 1, Rel 9: [#530](https://github.com/microsoft/PowerStig/issues/530)
         * Update PowerSTIG to successfully parse Microsoft .Net Framework STIG 4.0 STIG - Ver 1, Rel 9: [535](https://github.com/microsoft/PowerStig/issues/535)
         * Update PowerSTIG to successfully parse MS Internet Explorer 11 STIG - Ver 1, Rel 18: [#538](https://github.com/microsoft/PowerStig/issues/538)
@@ -122,7 +115,6 @@
         * Fixed [#528](https://github.com/microsoft/PowerStig/issues/528): New-StigChecklist should not require a ManualCheckFile
         * Fixed [#545](https://github.com/microsoft/PowerStig/issues/545): Need a test to verify the conversionstatus="fail" does not exist in processed STIGs
         * Fixed [#517](https://github.com/microsoft/PowerStig/issues/520): Need a test to verify the module version in the module manifest matches the DscResources.'
->>>>>>> 03570678
         } # End of PSData hashtable
     } # End of PrivateData hashtable
 }