--- conflicted
+++ resolved
@@ -2,11 +2,8 @@
 
 ## Unreleased
 
-<<<<<<< HEAD
 * Fixed [#444](https://github.com/microsoft/PowerStig/issues/444): Duplicate principals in Permission Rule (Registry)
-=======
 * Updated logfile in 2012R2 DC STIG leveraging HardCodedRule to automate additional STIG rules. [#446](https://github.com/microsoft/PowerStig/issues/446)
->>>>>>> a377c720
 * Updated logfile in 2012R2 MS STIG leveraging HardCodedRule to automate additional STIG rules. [#448](https://github.com/microsoft/PowerStig/issues/448)
 * Declarative definition of a rule in the StigData log file to provide a standard way to populate unautomated rules [#435](https://github.com/microsoft/PowerStig/issues/435)
 * Updated PowerSTIG to leverage AuditSetting instead of the Script resource. Additionally renamed WmiRule to AuditSettingRule [#431](https://github.com/Microsoft/PowerStig/issues/431)
