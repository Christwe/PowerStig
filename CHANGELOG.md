# Versions

## Unreleased

<<<<<<< HEAD
* Fixed [#342](https://github.com/Microsoft/PowerStig/issues/342): xWinEventLog has been deprecated

## 3.0.0
=======
* Fixed [344](https://github.com/Microsoft/PowerStig/issues/344): Update PowerStig to automate and apply Windows Defender STIGS

## 3.0.1

UPDATES

* Fixed [#350](https://github.com/Microsoft/PowerStig/issues/350): Updates to fix Skip rules not working correctly
* Fixed [#348](https://github.com/Microsoft/PowerStig/issues/348): Update to DnsServer Schema to correct typo.
>>>>>>> d451c4e0

## 3.0.0

* Introduces class support for each rule type
* The STIG class now contains an array of rule objects vs xml elements
* Orgsettings, Exceptions, and Rule skips are all supported by the Rule base class
* Rule help is provided for any loaded rule.
  * See the [wiki](https://github.com/Microsoft/PowerStig/wiki/GettingRuleHelp) for more information.
* Major code refactor to simplify maintenance and usage
* [Breaking Change] The STIG class constructor no longer accepts Orgsettings, Exceptions, or Rule skips
  * That functionality has move to the load rule method
* DSC composite resource parameter validation for version numbers has been removed
  * The STIG class validates all input and will throw an error if invalid data is provided.
* The Get-StigList has be updated and renamed to Get-Stig to return the STIG class

UPDATES

* Fixed [#241](https://github.com/Microsoft/PowerStig/issues/241): [WindowsFeatureRule] PsDesiredStateConfiguration\WindowsOptionalFeature doesn't properly handle features that return $null
* Fixed [#258](https://github.com/Microsoft/PowerStig/issues/258): New-StigChecklist will not accept a path without an explicit filename
* Fixed [#243](https://github.com/Microsoft/PowerStig/issues/243): [V-46515] Windows-All-IE11-1.15 Rawstring typo
* Fixed [#289](https://github.com/Microsoft/PowerStig/issues/289): Updated DocumentRule and DocumentRuleConvert Classes to parse correctly.
* Fixed [#284](https://github.com/Microsoft/PowerStig/issues/284): [V-74415] [V-74413] Windows 10 STIG rule V-74415 and V-74413 should not contain white space in key
* Fixed [290](https://github.com/Microsoft/PowerStig/issues/290): [V-76731] IIS Server STIG V-76731 fails to properly set STIG guidance because rule is not split.
* Fixed [314](https://github.com/Microsoft/PowerStig/issues/314): Update PowerSTIG to Utilize LogTargetW3C parameter in xWebAdministration 2.5.0.0.
* Fixed [334](https://github.com/Microsoft/PowerStig/issues/334): Update PowerStig to utilize AccessControlDsc 1.3.0.0
* Fixed [331](https://github.com/Microsoft/PowerStig/issues/331): 2012/R2 [V-39325] 2016 [V-73373], [V-73389] PermissionRule.Convert CheckContent Match Parser Update
* Fixed [320](https://github.com/Microsoft/PowerStig/issues/320): IIS Site STIG doesn't correctly convert STIGS that contain "SSL Settings" in raw string

* Added the following STIGs
  * IIS Site 8.5 V1R6 [#276](https://github.com/Microsoft/PowerStig/issues/276)
  * Windows Firewall STIG V1R7 [#319](https://github.com/Microsoft/PowerStig/issues/319)

* Removed the following STIGs
  * Windows Server 2012 R2 DC 2.12
  * Windows Server 2012 R2 DSN 1.7
  * Active Directory Domain 2.9
  * IIS Server 8.5 1.3
  * IIS Site 8.5 1.2
  * Removed: Internet Explorer 1.13

## 2.4.0.0

* Fixed [#244](https://github.com/Microsoft/PowerStig/issues/244): IIS Server rule V-76727.b org setting test fails
* Fixed [#246](https://github.com/Microsoft/PowerStig/issues/246): IIS Server rule V-76737 contains an incorrect value
* Fixed [#225](https://github.com/Microsoft/PowerStig/issues/225): Update PowerStig integration tests to consolidate duplicate code.
* Fixed [#160](https://github.com/Microsoft/PowerStig/issues/160): PowerStig.Convert needs to handle new registry rules without affecting existing code
* Fixed [#201](https://github.com/Microsoft/PowerStig/issues/201): Update PowerStig integration tests to account for skips and exceptions.
* Fixed [#260](https://github.com/Microsoft/PowerStig/issues/260): FireFox Composite Resource configuration applies correctly, but never passes a Test-DscConfiguration.
* Fixed [#244](https://github.com/Microsoft/PowerStig/issues/244): IIS Server rule V-76727.b org setting test fails
* Fixed [#265](https://github.com/Microsoft/PowerStig/issues/265): Fixed UserRightsAssignment split rule bug.
* Fixed [#267](https://github.com/Microsoft/PowerStig/issues/267): Fixed winlogon registry path parser bug.
* Fixed [#238](https://github.com/Microsoft/PowerStig/issues/238): Adds regex tracker for RegistryRule regex's.
* Fixed [#274](https://github.com/Microsoft/PowerStig/issues/274): UserRightsAssignment composite resource does not leverage the Force Parameter.
* Fixed [#280](https://github.com/Microsoft/PowerStig/issues/280): HKEY_CURRENT_USER is not needed with the cAdministrativeTemplateSetting composite resource.

* Windows Server 2012R2 Fixes
  * V-36707 is now an org setting
  * (DC only) V-2376 - V-2380 are migrated from manual to account policy rules.

* Added the following STIGs
  * SQL Server 2016 Instance V1R3 [#186](https://github.com/Microsoft/PowerStig/issues/186)
  * Windows Defender Antivirus V1R4 [#236](https://github.com/microsoft/PowerStig/issues/236)
  * Mozilla Firefox V4R24 [#261](https://github.com/Microsoft/PowerStig/issues/261)
  * Windows Server 2016 V1R6 [#169](https://github.com/Microsoft/PowerStig/issues/169)
  * Windows Server 2016 V1R7 [#251](https://github.com/Microsoft/PowerStig/issues/251)
  * SQL Server 2012 Database V1R18 [#263](https://github.com/Microsoft/PowerStig/issues/263)
  * Windows Server 2012R2 DC V2R15 [#267](https://github.com/Microsoft/PowerStig/issues/267)
  * Windows 10 V1R16 [#269](https://github.com/Microsoft/PowerStig/issues/269)
  * IIS Server 8.5 V1R6 [#256](https://github.com/Microsoft/PowerStig/issues/266)
  * Windows Server 2012R2 DNS V1R11 STIG [#265](https://github.com/Microsoft/PowerStig/issues/265)
  * AD Domain V2R12 [#270](https://github.com/Microsoft/PowerStig/issues/270)

## 2.3.2.0

* Fixed [#215](https://github.com/Microsoft/PowerStig/issues/215): Org settings wont apply for DotNet STIG
* Fixed [#216](https://github.com/Microsoft/PowerStig/issues/216): DotNet STIGs are misnamed
* Fixed [#207](https://github.com/Microsoft/PowerStig/issues/207): SQL Server Database rules fail to apply
* Fixed [#208](https://github.com/Microsoft/PowerStig/issues/208): Update PowerSTIG to use SQLServerDsc 12.1.0.0
* Fixed [#220](https://github.com/Microsoft/PowerStig/issues/220): Update PowerSTIG to use xWebAdministration 2.3.0.0

## 2.3.1.0

* Fixed [#212](https://github.com/Microsoft/PowerStig/issues/212): SDDL strings are incorrectly split in the xRegistry resource
* Fixed [#180](https://github.com/Microsoft/PowerStig/issues/180): IisSite SkipRuleType and SkipRule fail to skip rules

## 2.3.0.0

* Windows 10 Fixes
  * V-63795 - Changed from manual to registry rule ## HIGH IMPACT CHANGE ##

* Windows Server 2012R2 Fixes
  * V-1089 - Corrected text
  * V-21954 - Changed from manual to registry rule ## HIGH IMPACT CHANGE ##
  * V-26070 - Corrected key path
  * V-36657 - Corrected key path
  * V-36681 - Corrected key path

* Added the following STIGs
  * IIS Server 8.5 STIG V1R5
  * Microsoft Outlook 2013 STIG V1R13
  * DotNet Framework 4.0 STIG V1R6
  * IIS Site 8.5 STIG V1R5
  * Windows Domain V2R11
  * FireFox 4.23 STIG
  * Windows Server 2012R2 DC V2R14
  * Windows Server 2012R2 MS V2R14
  * Windows 10 V1R15

## 2.2.0.0

* Added the following STIGs
  * IIS Site 8.5 STIG V1R2
  * IIS Site 8.5 STIG V1R3
  * Oracle JRE 8 STIG V1R5
  * Microsoft Outlook 2013 STIG V1R12
  * Microsoft PowerPoint 2013 Stig V1R6
  * Microsoft Excel 2013 STIG V1R7
  * Microsoft Word 2013 STIG V1R6

* Added the following DSC Composite Resources
  * Microsoft Office 2013 STIGs
  * FireFox STIG
  * IIS Site STIG
  * IIS Server STIG
  * Oracle JRE STIG
  * Windows10 STIG

* Newly required modules
  * PolicyFileEditor
  * FileContentDsc
  * WindowsDefenderDSC
  * xWebAdministration
  * xWinEventLog

* Updated required module versions
  * xDnsServer from 1.9.0.0 to 1.11.0.0
  * SecurityPolicyDsc from 2.2.0.0 to 2.4.0.0

## 2.1.0.0

* Migrated Composite resources to the xRegistry resource
* Fixed 2012R2 V-15713 default org setting value
* Updated IE STIGs (V-46477) with the decimal value
* Updated New-StigCheckList to output StigViewer 2.7.1 ckl files
* Added SkipRule functionality to all composite resources
* Added StigData for FireFox STIG V4R21
* Added Sql2012 1.17 to Archive and processed
* Updated Sql2012 1.16 to fix broken rules
* Removed Sql2012 1.14 from archives to comply with n-2 version policy
* Updated data for 2012R2 Stigs to fix broken rules

## 2.0.0.0

* Added a Document module to automatically create a Stig Checklist (EXPERIMENTAL)
* Merged PowerStigDsc into PowerStig so there is only one module to maintain
  * Replaced PowerStig Technology Class with Enumeration
  * Added script module back to manifest
  * Added DotNetFramework composite resource

* Added the following STIGs
  * Windows Server 2012R2 MS STIG V2R13
  * Windows Server 2012R2 DC STIG V2R13
  * Windows 2012 DNS V1R10
  * Windows Domain V2R10
  * Windows Forest V2R8
  * IE11-V1R16

* Corrected parsing of rule V-46477 in the IE STIGs
  * Updated StigData
  * Bug fixes
  * Removed Windows Server 2012R2 MS and DC StigData v2.9

## 1.1.1.0

Update IIS Server STIG V-76723.a with correct value

## 1.1.0.0

Replaced Technology class with enumeration. This breaks PowerStigDsc < 1.1.0.0

Added the following STIGs:

* IIS 8.5 Server STIG V1R3

Updates

* Updated SQL STIG code to account for SQL STIGS being added in PowerStigDsc
* Update to PowerStig.psm1 to fix issue were StigData class was not accessible to PowerStigDsc

## 1.0.0.0

Added the following STIGs:

* Windows Server 2012R2 MS STIG V2R12
* Windows Server 2012R2 DC STIG V2R12
* Windows Server DNS V1R9
* Windows AD Domain V2R9
* IE11 V1R15<|MERGE_RESOLUTION|>--- conflicted
+++ resolved
@@ -2,20 +2,13 @@
 
 ## Unreleased
 
-<<<<<<< HEAD
 * Fixed [#342](https://github.com/Microsoft/PowerStig/issues/342): xWinEventLog has been deprecated
-
-## 3.0.0
-=======
-* Fixed [344](https://github.com/Microsoft/PowerStig/issues/344): Update PowerStig to automate and apply Windows Defender STIGS
+* Fixed [#344](https://github.com/Microsoft/PowerStig/issues/344): Update PowerStig to automate and apply Windows Defender STIGS
 
 ## 3.0.1
-
-UPDATES
 
 * Fixed [#350](https://github.com/Microsoft/PowerStig/issues/350): Updates to fix Skip rules not working correctly
 * Fixed [#348](https://github.com/Microsoft/PowerStig/issues/348): Update to DnsServer Schema to correct typo.
->>>>>>> d451c4e0
 
 ## 3.0.0
 
