# Versions

## Unreleased

<<<<<<< HEAD
## 3.0.0
=======
## 3.0.1

UPDATES

* Fixed [#350](https://github.com/Microsoft/PowerStig/issues/350): Updates to fix Skip rules not working correctly
* Fixed [#348](https://github.com/Microsoft/PowerStig/issues/348): Update to DnsServer Schema to correct typo.
>>>>>>> b7a46643

## 3.0.0

* Introduces class support for each rule type
* The STIG class now contains an array of rule objects vs xml elements
* Orgsettings, Exceptions, and Rule skips are all supported by the Rule base class
* Rule help is provided for any loaded rule.
  * See the [wiki](https://github.com/Microsoft/PowerStig/wiki/GettingRuleHelp) for more information.
* Major code refactor to simplify maintenance and usage
* [Breaking Change] The STIG class constructor no longer accepts Orgsettings, Exceptions, or Rule skips
  * That functionality has move to the load rule method
* DSC composite resource parameter validation for version numbers has been removed
  * The STIG class validates all input and will throw an error if invalid data is provided.
* The Get-StigList has be updated and renamed to Get-Stig to return the STIG class

UPDATES

* Fixed [#241](https://github.com/Microsoft/PowerStig/issues/241): [WindowsFeatureRule] PsDesiredStateConfiguration\WindowsOptionalFeature doesn't properly handle features that return $null
* Fixed [#258](https://github.com/Microsoft/PowerStig/issues/258): New-StigChecklist will not accept a path without an explicit filename
* Fixed [#243](https://github.com/Microsoft/PowerStig/issues/243): [V-46515] Windows-All-IE11-1.15 Rawstring typo
* Fixed [#289](https://github.com/Microsoft/PowerStig/issues/289): Updated DocumentRule and DocumentRuleConvert Classes to parse correctly.
* Fixed [#284](https://github.com/Microsoft/PowerStig/issues/284): [V-74415] [V-74413] Windows 10 STIG rule V-74415 and V-74413 should not contain white space in key
* Fixed [290](https://github.com/Microsoft/PowerStig/issues/290): [V-76731] IIS Server STIG V-76731 fails to properly set STIG guidance because rule is not split.
* Fixed [314](https://github.com/Microsoft/PowerStig/issues/314): Update PowerSTIG to Utilize LogTargetW3C parameter in xWebAdministration 2.5.0.0.
* Fixed [334](https://github.com/Microsoft/PowerStig/issues/334): Update PowerStig to utilize AccessControlDsc 1.3.0.0
* Fixed [331](https://github.com/Microsoft/PowerStig/issues/331): 2012/R2 [V-39325] 2016 [V-73373], [V-73389] PermissionRule.Convert CheckContent Match Parser Update
* Fixed [320](https://github.com/Microsoft/PowerStig/issues/320): IIS Site STIG doesn't correctly convert STIGS that contain "SSL Settings" in raw string

* Added the following STIGs
  * IIS Site 8.5 V1R6 [#276](https://github.com/Microsoft/PowerStig/issues/276)
  * Windows Firewall STIG V1R7 [#319](https://github.com/Microsoft/PowerStig/issues/319)

* Removed the following STIGs
  * Windows Server 2012 R2 DC 2.12
  * Windows Server 2012 R2 DSN 1.7
  * Active Directory Domain 2.9
  * IIS Server 8.5 1.3
  * IIS Site 8.5 1.2
  * Removed: Internet Explorer 1.13

## 2.4.0.0

* Fixed [#244](https://github.com/Microsoft/PowerStig/issues/244): IIS Server rule V-76727.b org setting test fails
* Fixed [#246](https://github.com/Microsoft/PowerStig/issues/246): IIS Server rule V-76737 contains an incorrect value
* Fixed [#225](https://github.com/Microsoft/PowerStig/issues/225): Update PowerStig integration tests to consolidate duplicate code.
* Fixed [#160](https://github.com/Microsoft/PowerStig/issues/160): PowerStig.Convert needs to handle new registry rules without affecting existing code
* Fixed [#201](https://github.com/Microsoft/PowerStig/issues/201): Update PowerStig integration tests to account for skips and exceptions.
* Fixed [#260](https://github.com/Microsoft/PowerStig/issues/260): FireFox Composite Resource configuration applies correctly, but never passes a Test-DscConfiguration.
* Fixed [#244](https://github.com/Microsoft/PowerStig/issues/244): IIS Server rule V-76727.b org setting test fails
* Fixed [#265](https://github.com/Microsoft/PowerStig/issues/265): Fixed UserRightsAssignment split rule bug.
* Fixed [#267](https://github.com/Microsoft/PowerStig/issues/267): Fixed winlogon registry path parser bug.
* Fixed [#238](https://github.com/Microsoft/PowerStig/issues/238): Adds regex tracker for RegistryRule regex's.
* Fixed [#274](https://github.com/Microsoft/PowerStig/issues/274): UserRightsAssignment composite resource does not leverage the Force Parameter.
* Fixed [#280](https://github.com/Microsoft/PowerStig/issues/280): HKEY_CURRENT_USER is not needed with the cAdministrativeTemplateSetting composite resource.

* Windows Server 2012R2 Fixes
  * V-36707 is now an org setting
  * (DC only) V-2376 - V-2380 are migrated from manual to account policy rules.

* Added the following STIGs
  * SQL Server 2016 Instance V1R3 [#186](https://github.com/Microsoft/PowerStig/issues/186)
  * Windows Defender Antivirus V1R4 [#236](https://github.com/microsoft/PowerStig/issues/236)
  * Mozilla Firefox V4R24 [#261](https://github.com/Microsoft/PowerStig/issues/261)
  * Windows Server 2016 V1R6 [#169](https://github.com/Microsoft/PowerStig/issues/169)
  * Windows Server 2016 V1R7 [#251](https://github.com/Microsoft/PowerStig/issues/251)
  * SQL Server 2012 Database V1R18 [#263](https://github.com/Microsoft/PowerStig/issues/263)
  * Windows Server 2012R2 DC V2R15 [#267](https://github.com/Microsoft/PowerStig/issues/267)
  * Windows 10 V1R16 [#269](https://github.com/Microsoft/PowerStig/issues/269)
  * IIS Server 8.5 V1R6 [#256](https://github.com/Microsoft/PowerStig/issues/266)
  * Windows Server 2012R2 DNS V1R11 STIG [#265](https://github.com/Microsoft/PowerStig/issues/265)
  * AD Domain V2R12 [#270](https://github.com/Microsoft/PowerStig/issues/270)

## 2.3.2.0

* Fixed [#215](https://github.com/Microsoft/PowerStig/issues/215): Org settings wont apply for DotNet STIG
* Fixed [#216](https://github.com/Microsoft/PowerStig/issues/216): DotNet STIGs are misnamed
* Fixed [#207](https://github.com/Microsoft/PowerStig/issues/207): SQL Server Database rules fail to apply
* Fixed [#208](https://github.com/Microsoft/PowerStig/issues/208): Update PowerSTIG to use SQLServerDsc 12.1.0.0
* Fixed [#220](https://github.com/Microsoft/PowerStig/issues/220): Update PowerSTIG to use xWebAdministration 2.3.0.0

## 2.3.1.0

* Fixed [#212](https://github.com/Microsoft/PowerStig/issues/212): SDDL strings are incorrectly split in the xRegistry resource
* Fixed [#180](https://github.com/Microsoft/PowerStig/issues/180): IisSite SkipRuleType and SkipRule fail to skip rules

## 2.3.0.0

* Windows 10 Fixes
  * V-63795 - Changed from manual to registry rule ## HIGH IMPACT CHANGE ##

* Windows Server 2012R2 Fixes
  * V-1089 - Corrected text
  * V-21954 - Changed from manual to registry rule ## HIGH IMPACT CHANGE ##
  * V-26070 - Corrected key path
  * V-36657 - Corrected key path
  * V-36681 - Corrected key path

* Added the following STIGs
  * IIS Server 8.5 STIG V1R5
  * Microsoft Outlook 2013 STIG V1R13
  * DotNet Framework 4.0 STIG V1R6
  * IIS Site 8.5 STIG V1R5
  * Windows Domain V2R11
  * FireFox 4.23 STIG
  * Windows Server 2012R2 DC V2R14
  * Windows Server 2012R2 MS V2R14
  * Windows 10 V1R15

## 2.2.0.0

* Added the following STIGs
  * IIS Site 8.5 STIG V1R2
  * IIS Site 8.5 STIG V1R3
  * Oracle JRE 8 STIG V1R5
  * Microsoft Outlook 2013 STIG V1R12
  * Microsoft PowerPoint 2013 Stig V1R6
  * Microsoft Excel 2013 STIG V1R7
  * Microsoft Word 2013 STIG V1R6

* Added the following DSC Composite Resources
  * Microsoft Office 2013 STIGs
  * FireFox STIG
  * IIS Site STIG
  * IIS Server STIG
  * Oracle JRE STIG
  * Windows10 STIG

* Newly required modules
  * PolicyFileEditor
  * FileContentDsc
  * WindowsDefenderDSC
  * xWebAdministration
  * xWinEventLog

* Updated required module versions
  * xDnsServer from 1.9.0.0 to 1.11.0.0
  * SecurityPolicyDsc from 2.2.0.0 to 2.4.0.0

## 2.1.0.0

* Migrated Composite resources to the xRegistry resource
* Fixed 2012R2 V-15713 default org setting value
* Updated IE STIGs (V-46477) with the decimal value
* Updated New-StigCheckList to output StigViewer 2.7.1 ckl files
* Added SkipRule functionality to all composite resources
* Added StigData for FireFox STIG V4R21
* Added Sql2012 1.17 to Archive and processed
* Updated Sql2012 1.16 to fix broken rules
* Removed Sql2012 1.14 from archives to comply with n-2 version policy
* Updated data for 2012R2 Stigs to fix broken rules

## 2.0.0.0

* Added a Document module to automatically create a Stig Checklist (EXPERIMENTAL)
* Merged PowerStigDsc into PowerStig so there is only one module to maintain
  * Replaced PowerStig Technology Class with Enumeration
  * Added script module back to manifest
  * Added DotNetFramework composite resource

* Added the following STIGs
  * Windows Server 2012R2 MS STIG V2R13
  * Windows Server 2012R2 DC STIG V2R13
  * Windows 2012 DNS V1R10
  * Windows Domain V2R10
  * Windows Forest V2R8
  * IE11-V1R16

* Corrected parsing of rule V-46477 in the IE STIGs
  * Updated StigData
  * Bug fixes
  * Removed Windows Server 2012R2 MS and DC StigData v2.9

## 1.1.1.0

Update IIS Server STIG V-76723.a with correct value

## 1.1.0.0

Replaced Technology class with enumeration. This breaks PowerStigDsc < 1.1.0.0

Added the following STIGs:

* IIS 8.5 Server STIG V1R3

Updates

* Updated SQL STIG code to account for SQL STIGS being added in PowerStigDsc
* Update to PowerStig.psm1 to fix issue were StigData class was not accessible to PowerStigDsc

## 1.0.0.0

Added the following STIGs:

* Windows Server 2012R2 MS STIG V2R12
* Windows Server 2012R2 DC STIG V2R12
* Windows Server DNS V1R9
* Windows AD Domain V2R9
* IE11 V1R15<|MERGE_RESOLUTION|>--- conflicted
+++ resolved
@@ -2,16 +2,12 @@
 
 ## Unreleased
 
-<<<<<<< HEAD
-## 3.0.0
-=======
 ## 3.0.1
 
 UPDATES
 
 * Fixed [#350](https://github.com/Microsoft/PowerStig/issues/350): Updates to fix Skip rules not working correctly
 * Fixed [#348](https://github.com/Microsoft/PowerStig/issues/348): Update to DnsServer Schema to correct typo.
->>>>>>> b7a46643
 
 ## 3.0.0
 
