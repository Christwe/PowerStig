# Versions

## Unreleased

<<<<<<< HEAD
* Added support for Dot Net Framework 4.0 STIG, Version 1, Release 8 [#447](https://github.com/microsoft/PowerStig/issues/447)
=======
* Added support for Windows 10 STIG, Version 1, Release 17 & 18: [#466](https://github.com/microsoft/PowerStig/issues/466)
>>>>>>> 5d81ccd2
* Added support for Windows 2012 Server DNS STIG, Version 1, Release 12 [#464](https://github.com/microsoft/PowerStig/issues/464)
* Update PowerSTIG to automate applying the Windows Server 2012R2 DC & MS STIG, Version 2, Release 17 & 16 respectively. [#456](https://github.com/microsoft/PowerStig/issues/456)
* Fixed [#444](https://github.com/microsoft/PowerStig/issues/444): Duplicate principals in Permission Rule (Registry)
* Updated logfile in 2012R2 DC STIG leveraging HardCodedRule to automate additional STIG rules. [#446](https://github.com/microsoft/PowerStig/issues/446)
* Updated logfile in 2012R2 MS STIG leveraging HardCodedRule to automate additional STIG rules. [#448](https://github.com/microsoft/PowerStig/issues/448)
* Declarative definition of a rule in the StigData log file to provide a standard way to populate unautomated rules [#435](https://github.com/microsoft/PowerStig/issues/435)
* Updated PowerSTIG to leverage AuditSetting instead of the Script resource. Additionally renamed WmiRule to AuditSettingRule [#431](https://github.com/Microsoft/PowerStig/issues/431)
* Fixed [#419](https://github.com/Microsoft/PowerStig/issues/419): PowerStig is creating resource xSSLSettings with the wrong value for Name.
* Added support for Windows Defender, Version 1, Release 5 [#393](https://github.com/microsoft/PowerStig/issues/393)
* Added support for Internet Explorer 11 Version 1, Release 17 [#422](https://github.com/Microsoft/PowerStig/issues/422)
* Added support for Server 2016 STIG, Version 1, Release 8 [#418](https://github.com/Microsoft/PowerStig/issues/418)
* Update PowerSTIG to enforce additional rules in the SQL Server 2012 STIG [#438](https://github.com/microsoft/PowerStig/issues/438)
* Added support for Windows Defender Antivirus STIG, Version 1, Release 6 [#462](https://github.com/Microsoft/PowerStig/issues/462)
* Added support for Firefox STIG v4r26 [#458](https://github.com/Microsoft/PowerStig/issues/458)

## 3.2.0

* Added support for IIS 8.5 Server STIG, Version 1, Release 7 [#399](https://github.com/Microsoft/PowerStig/issues/399)
* Fixed [#373](https://github.com/Microsoft/PowerStig/issues/373): Registry resource does not handle null values for ValueData contained in Processed STIGs
* Fixed [#376](https://github.com/Microsoft/PowerStig/issues/376): SQL STIG Rules V-41021 (Instance STIG) and V-41402 (Database STIG) fail to apply when applying to a SQL instance that is NOT name the default (MSSQLSERVER).
* Fixed [#377](https://github.com/Microsoft/PowerStig/issues/377): SQL Instance Rule V-40936 fails when Set-TargertResource is ran
* Fixed [#280](https://github.com/Microsoft/PowerStig/issues/280): HKEY_CURRENT_USER is not needed with the cAdministrativeTemplateSetting composite resource. (Regression Issue)
* Fixed [#385](https://github.com/Microsoft/PowerStig/issues/385): IIS Server STIG V-76681 does not parse correctly
* Added support for Office 2016 STIGs [#370](https://github.com/Microsoft/PowerStig/issues/370)
* Added support to Automate Application Pool Recycling for IisSite_8.5 [#378](https://github.com/Microsoft/PowerStig/issues/378)
* Added support for Windows Server 2012R2 DC V2R16 [#398](https://github.com/Microsoft/PowerStig/issues/398)
* Added support for update Windows Server 2012 MS STIG v2r15 [#395](https://github.com/Microsoft/PowerStig/issues/395)
* Added support for Firefox STIG v4r25 [#389](https://github.com/Microsoft/PowerStig/issues/389)
* Added entry in log file for IISSite 1.7 so rule v-76819 parses as an xWebConfigurationProperty [#407](https://github.com/microsoft/PowerStig/issues/407)
* Added IISSite v1.7 [#400](https://github.com/microsoft/PowerStig/issues/400)
* Fixed [#403](https://github.com/microsoft/PowerStig/issues/403): DotNet STIG V1R7 update

## 3.1.0

UPDATES

* Removed duplicate code from rule class constructors
* Migrated from Get-WmiObject to Get-CimInstance to support PowerShell Core
* Migrated to PSDscResources [#345](https://github.com/Microsoft/PowerStig/issues/345)
* Migrated to ComputerManagementDsc [#342](https://github.com/Microsoft/PowerStig/issues/342)
* Fixed [#358](https://github.com/Microsoft/PowerStig/issues/358): Update PowerSTIG Duplicate Rule handling and capability

Added the following STIG

* Windows Defender V1R4 [#344](https://github.com/Microsoft/PowerStig/issues/344)

## 3.0.1

* Fixed [#350](https://github.com/Microsoft/PowerStig/issues/350): Updates to fix Skip rules not working correctly
* Fixed [#348](https://github.com/Microsoft/PowerStig/issues/348): Update to DnsServer Schema to correct typo.

## 3.0.0

* Introduces class support for each rule type
* The STIG class now contains an array of rule objects vs xml elements
* Orgsettings, Exceptions, and Rule skips are all supported by the Rule base class
* Rule help is provided for any loaded rule.
  * See the [wiki](https://github.com/Microsoft/PowerStig/wiki/GettingRuleHelp) for more information.
* Major code refactor to simplify maintenance and usage
* [Breaking Change] The STIG class constructor no longer accepts Orgsettings, Exceptions, or Rule skips
  * That functionality has move to the load rule method
* DSC composite resource parameter validation for version numbers has been removed
  * The STIG class validates all input and will throw an error if invalid data is provided.
* The Get-StigList has be updated and renamed to Get-Stig to return the STIG class

UPDATES

* Fixed [#241](https://github.com/Microsoft/PowerStig/issues/241): [WindowsFeatureRule] PsDesiredStateConfiguration\WindowsOptionalFeature doesn't properly handle features that return $null
* Fixed [#258](https://github.com/Microsoft/PowerStig/issues/258): New-StigChecklist will not accept a path without an explicit filename
* Fixed [#243](https://github.com/Microsoft/PowerStig/issues/243): [V-46515] Windows-All-IE11-1.15 Rawstring typo
* Fixed [#289](https://github.com/Microsoft/PowerStig/issues/289): Updated DocumentRule and DocumentRuleConvert Classes to parse correctly.
* Fixed [#284](https://github.com/Microsoft/PowerStig/issues/284): [V-74415] [V-74413] Windows 10 STIG rule V-74415 and V-74413 should not contain white space in key
* Fixed [290](https://github.com/Microsoft/PowerStig/issues/290): [V-76731] IIS Server STIG V-76731 fails to properly set STIG guidance because rule is not split.
* Fixed [314](https://github.com/Microsoft/PowerStig/issues/314): Update PowerSTIG to Utilize LogTargetW3C parameter in xWebAdministration 2.5.0.0.
* Fixed [334](https://github.com/Microsoft/PowerStig/issues/334): Update PowerStig to utilize AccessControlDsc 1.3.0.0
* Fixed [331](https://github.com/Microsoft/PowerStig/issues/331): 2012/R2 [V-39325] 2016 [V-73373], [V-73389] PermissionRule.Convert CheckContent Match Parser Update
* Fixed [320](https://github.com/Microsoft/PowerStig/issues/320): IIS Site STIG doesn't correctly convert STIGS that contain "SSL Settings" in raw string

* Added the following STIGs
  * IIS Site 8.5 V1R6 [#276](https://github.com/Microsoft/PowerStig/issues/276)
  * Windows Firewall STIG V1R7 [#319](https://github.com/Microsoft/PowerStig/issues/319)

* Removed the following STIGs
  * Windows Server 2012 R2 DC 2.12
  * Windows Server 2012 R2 DSN 1.7
  * Active Directory Domain 2.9
  * IIS Server 8.5 1.3
  * IIS Site 8.5 1.2
  * Removed: Internet Explorer 1.13

## 2.4.0.0

* Fixed [#244](https://github.com/Microsoft/PowerStig/issues/244): IIS Server rule V-76727.b org setting test fails
* Fixed [#246](https://github.com/Microsoft/PowerStig/issues/246): IIS Server rule V-76737 contains an incorrect value
* Fixed [#225](https://github.com/Microsoft/PowerStig/issues/225): Update PowerStig integration tests to consolidate duplicate code.
* Fixed [#160](https://github.com/Microsoft/PowerStig/issues/160): PowerStig.Convert needs to handle new registry rules without affecting existing code
* Fixed [#201](https://github.com/Microsoft/PowerStig/issues/201): Update PowerStig integration tests to account for skips and exceptions.
* Fixed [#260](https://github.com/Microsoft/PowerStig/issues/260): FireFox Composite Resource configuration applies correctly, but never passes a Test-DscConfiguration.
* Fixed [#244](https://github.com/Microsoft/PowerStig/issues/244): IIS Server rule V-76727.b org setting test fails
* Fixed [#265](https://github.com/Microsoft/PowerStig/issues/265): Fixed UserRightsAssignment split rule bug.
* Fixed [#267](https://github.com/Microsoft/PowerStig/issues/267): Fixed winlogon registry path parser bug.
* Fixed [#238](https://github.com/Microsoft/PowerStig/issues/238): Adds regex tracker for RegistryRule regex's.
* Fixed [#274](https://github.com/Microsoft/PowerStig/issues/274): UserRightsAssignment composite resource does not leverage the Force Parameter.
* Fixed [#280](https://github.com/Microsoft/PowerStig/issues/280): HKEY_CURRENT_USER is not needed with the cAdministrativeTemplateSetting composite resource.

* Windows Server 2012R2 Fixes
  * V-36707 is now an org setting
  * (DC only) V-2376 - V-2380 are migrated from manual to account policy rules.

* Added the following STIGs
  * SQL Server 2016 Instance V1R3 [#186](https://github.com/Microsoft/PowerStig/issues/186)
  * Windows Defender Antivirus V1R4 [#236](https://github.com/microsoft/PowerStig/issues/236)
  * Mozilla Firefox V4R24 [#261](https://github.com/Microsoft/PowerStig/issues/261)
  * Windows Server 2016 V1R6 [#169](https://github.com/Microsoft/PowerStig/issues/169)
  * Windows Server 2016 V1R7 [#251](https://github.com/Microsoft/PowerStig/issues/251)
  * SQL Server 2012 Database V1R18 [#263](https://github.com/Microsoft/PowerStig/issues/263)
  * Windows Server 2012R2 DC V2R15 [#267](https://github.com/Microsoft/PowerStig/issues/267)
  * Windows 10 V1R16 [#269](https://github.com/Microsoft/PowerStig/issues/269)
  * IIS Server 8.5 V1R6 [#256](https://github.com/Microsoft/PowerStig/issues/266)
  * Windows Server 2012R2 DNS V1R11 STIG [#265](https://github.com/Microsoft/PowerStig/issues/265)
  * AD Domain V2R12 [#270](https://github.com/Microsoft/PowerStig/issues/270)

## 2.3.2.0

* Fixed [#215](https://github.com/Microsoft/PowerStig/issues/215): Org settings wont apply for DotNet STIG
* Fixed [#216](https://github.com/Microsoft/PowerStig/issues/216): DotNet STIGs are misnamed
* Fixed [#207](https://github.com/Microsoft/PowerStig/issues/207): SQL Server Database rules fail to apply
* Fixed [#208](https://github.com/Microsoft/PowerStig/issues/208): Update PowerSTIG to use SQLServerDsc 12.1.0.0
* Fixed [#220](https://github.com/Microsoft/PowerStig/issues/220): Update PowerSTIG to use xWebAdministration 2.3.0.0

## 2.3.1.0

* Fixed [#212](https://github.com/Microsoft/PowerStig/issues/212): SDDL strings are incorrectly split in the xRegistry resource
* Fixed [#180](https://github.com/Microsoft/PowerStig/issues/180): IisSite SkipRuleType and SkipRule fail to skip rules

## 2.3.0.0

* Windows 10 Fixes
  * V-63795 - Changed from manual to registry rule ## HIGH IMPACT CHANGE ##

* Windows Server 2012R2 Fixes
  * V-1089 - Corrected text
  * V-21954 - Changed from manual to registry rule ## HIGH IMPACT CHANGE ##
  * V-26070 - Corrected key path
  * V-36657 - Corrected key path
  * V-36681 - Corrected key path

* Added the following STIGs
  * IIS Server 8.5 STIG V1R5
  * Microsoft Outlook 2013 STIG V1R13
  * DotNet Framework 4.0 STIG V1R6
  * IIS Site 8.5 STIG V1R5
  * Windows Domain V2R11
  * FireFox 4.23 STIG
  * Windows Server 2012R2 DC V2R14
  * Windows Server 2012R2 MS V2R14
  * Windows 10 V1R15

## 2.2.0.0

* Added the following STIGs
  * IIS Site 8.5 STIG V1R2
  * IIS Site 8.5 STIG V1R3
  * Oracle JRE 8 STIG V1R5
  * Microsoft Outlook 2013 STIG V1R12
  * Microsoft PowerPoint 2013 Stig V1R6
  * Microsoft Excel 2013 STIG V1R7
  * Microsoft Word 2013 STIG V1R6

* Added the following DSC Composite Resources
  * Microsoft Office 2013 STIGs
  * FireFox STIG
  * IIS Site STIG
  * IIS Server STIG
  * Oracle JRE STIG
  * Windows10 STIG

* Newly required modules
  * PolicyFileEditor
  * FileContentDsc
  * WindowsDefenderDSC
  * xWebAdministration
  * xWinEventLog

* Updated required module versions
  * xDnsServer from 1.9.0.0 to 1.11.0.0
  * SecurityPolicyDsc from 2.2.0.0 to 2.4.0.0

## 2.1.0.0

* Migrated Composite resources to the xRegistry resource
* Fixed 2012R2 V-15713 default org setting value
* Updated IE STIGs (V-46477) with the decimal value
* Updated New-StigCheckList to output StigViewer 2.7.1 ckl files
* Added SkipRule functionality to all composite resources
* Added StigData for FireFox STIG V4R21
* Added Sql2012 1.17 to Archive and processed
* Updated Sql2012 1.16 to fix broken rules
* Removed Sql2012 1.14 from archives to comply with n-2 version policy
* Updated data for 2012R2 Stigs to fix broken rules

## 2.0.0.0

* Added a Document module to automatically create a Stig Checklist (EXPERIMENTAL)
* Merged PowerStigDsc into PowerStig so there is only one module to maintain
  * Replaced PowerStig Technology Class with Enumeration
  * Added script module back to manifest
  * Added DotNetFramework composite resource

* Added the following STIGs
  * Windows Server 2012R2 MS STIG V2R13
  * Windows Server 2012R2 DC STIG V2R13
  * Windows 2012 DNS V1R10
  * Windows Domain V2R10
  * Windows Forest V2R8
  * IE11-V1R16

* Corrected parsing of rule V-46477 in the IE STIGs
  * Updated StigData
  * Bug fixes
  * Removed Windows Server 2012R2 MS and DC StigData v2.9

## 1.1.1.0

Update IIS Server STIG V-76723.a with correct value

## 1.1.0.0

Replaced Technology class with enumeration. This breaks PowerStigDsc < 1.1.0.0

Added the following STIGs:

* IIS 8.5 Server STIG V1R3

Updates

* Updated SQL STIG code to account for SQL STIGS being added in PowerStigDsc
* Update to PowerStig.psm1 to fix issue were StigData class was not accessible to PowerStigDsc

## 1.0.0.0

Added the following STIGs:

* Windows Server 2012R2 MS STIG V2R12
* Windows Server 2012R2 DC STIG V2R12
* Windows Server DNS V1R9
* Windows AD Domain V2R9
* IE11 V1R15<|MERGE_RESOLUTION|>--- conflicted
+++ resolved
@@ -2,11 +2,8 @@
 
 ## Unreleased
 
-<<<<<<< HEAD
 * Added support for Dot Net Framework 4.0 STIG, Version 1, Release 8 [#447](https://github.com/microsoft/PowerStig/issues/447)
-=======
 * Added support for Windows 10 STIG, Version 1, Release 17 & 18: [#466](https://github.com/microsoft/PowerStig/issues/466)
->>>>>>> 5d81ccd2
 * Added support for Windows 2012 Server DNS STIG, Version 1, Release 12 [#464](https://github.com/microsoft/PowerStig/issues/464)
 * Update PowerSTIG to automate applying the Windows Server 2012R2 DC & MS STIG, Version 2, Release 17 & 16 respectively. [#456](https://github.com/microsoft/PowerStig/issues/456)
 * Fixed [#444](https://github.com/microsoft/PowerStig/issues/444): Duplicate principals in Permission Rule (Registry)
