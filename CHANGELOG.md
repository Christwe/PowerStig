# Versions

## Unreleased

<<<<<<< HEAD
* Update PowerSTIG to enable the logfile framework to consume a hashtable for HardCodedRule: [#494](https://github.com/microsoft/PowerStig/issues/494)
=======
* Update PowerSTIG to pass OrgSettings in via configuration hashtable: [#372](https://github.com/microsoft/PowerStig/issues/372)
* Update support for SQL Server 2012 Database STIG, Version 1, Release 19 [#482](https://github.com/microsoft/PowerStig/issues/482)
>>>>>>> 9a7f1341
* Fixed [#478](https://github.com/microsoft/PowerStig/issues/478): SQL STIG Instance V-40936 Fails to apply
* Update PowerSTIG to automate applying the IIS 8.5 STIG, Version 1 Release 8. [#469](https://github.com/microsoft/PowerStig/issues/469)
* Fixed [#476](https://github.com/microsoft/PowerStig/issues/476): AuditSetting Rule for Windows STIGs has an incorrect operator when evaluating Service Pack information
* Added support for Dot Net Framework 4.0 STIG, Version 1, Release 8 [#447](https://github.com/microsoft/PowerStig/issues/447)
* Added support for Windows 10 STIG, Version 1, Release 17 & 18: [#466](https://github.com/microsoft/PowerStig/issues/466)
* Added support for Windows 2012 Server DNS STIG, Version 1, Release 12 [#464](https://github.com/microsoft/PowerStig/issues/464)
* Update PowerSTIG to automate applying the Windows Server 2012R2 DC & MS STIG, Version 2, Release 17 & 16 respectively. [#456](https://github.com/microsoft/PowerStig/issues/456)
* Fixed [#444](https://github.com/microsoft/PowerStig/issues/444): Duplicate principals in Permission Rule (Registry)
* Updated logfile in 2012R2 DC STIG leveraging HardCodedRule to automate additional STIG rules. [#446](https://github.com/microsoft/PowerStig/issues/446)
* Updated logfile in 2012R2 MS STIG leveraging HardCodedRule to automate additional STIG rules. [#448](https://github.com/microsoft/PowerStig/issues/448)
* Declarative definition of a rule in the StigData log file to provide a standard way to populate unautomated rules [#435](https://github.com/microsoft/PowerStig/issues/435)
* Updated PowerSTIG to leverage AuditSetting instead of the Script resource. Additionally renamed WmiRule to AuditSettingRule [#431](https://github.com/Microsoft/PowerStig/issues/431)
* Fixed [#419](https://github.com/Microsoft/PowerStig/issues/419): PowerStig is creating resource xSSLSettings with the wrong value for Name.
* Added support for Windows Defender, Version 1, Release 5 [#393](https://github.com/microsoft/PowerStig/issues/393)
* Added support for Internet Explorer 11 Version 1, Release 17 [#422](https://github.com/Microsoft/PowerStig/issues/422)
* Added support for Server 2016 STIG, Version 1, Release 8 [#418](https://github.com/Microsoft/PowerStig/issues/418)
* Update PowerSTIG to enforce additional rules in the SQL Server 2012 STIG [#438](https://github.com/microsoft/PowerStig/issues/438)
* Added support for Windows Defender Antivirus STIG, Version 1, Release 6 [#462](https://github.com/Microsoft/PowerStig/issues/462)
* Added support for Firefox STIG v4r26 [#458](https://github.com/Microsoft/PowerStig/issues/458)
* Updated logfile in DotNet Framework STIG leveraging HardCodedRule to automate additional STIG rules. [#454](https://github.com/microsoft/PowerStig/issues/454)

## 3.2.0

* Added support for IIS 8.5 Server STIG, Version 1, Release 7 [#399](https://github.com/Microsoft/PowerStig/issues/399)
* Fixed [#373](https://github.com/Microsoft/PowerStig/issues/373): Registry resource does not handle null values for ValueData contained in Processed STIGs
* Fixed [#376](https://github.com/Microsoft/PowerStig/issues/376): SQL STIG Rules V-41021 (Instance STIG) and V-41402 (Database STIG) fail to apply when applying to a SQL instance that is NOT name the default (MSSQLSERVER).
* Fixed [#377](https://github.com/Microsoft/PowerStig/issues/377): SQL Instance Rule V-40936 fails when Set-TargertResource is ran
* Fixed [#280](https://github.com/Microsoft/PowerStig/issues/280): HKEY_CURRENT_USER is not needed with the cAdministrativeTemplateSetting composite resource. (Regression Issue)
* Fixed [#385](https://github.com/Microsoft/PowerStig/issues/385): IIS Server STIG V-76681 does not parse correctly
* Added support for Office 2016 STIGs [#370](https://github.com/Microsoft/PowerStig/issues/370)
* Added support to Automate Application Pool Recycling for IisSite_8.5 [#378](https://github.com/Microsoft/PowerStig/issues/378)
* Added support for Windows Server 2012R2 DC V2R16 [#398](https://github.com/Microsoft/PowerStig/issues/398)
* Added support for update Windows Server 2012 MS STIG v2r15 [#395](https://github.com/Microsoft/PowerStig/issues/395)
* Added support for Firefox STIG v4r25 [#389](https://github.com/Microsoft/PowerStig/issues/389)
* Added entry in log file for IISSite 1.7 so rule v-76819 parses as an xWebConfigurationProperty [#407](https://github.com/microsoft/PowerStig/issues/407)
* Added IISSite v1.7 [#400](https://github.com/microsoft/PowerStig/issues/400)
* Fixed [#403](https://github.com/microsoft/PowerStig/issues/403): DotNet STIG V1R7 update

## 3.1.0

UPDATES

* Removed duplicate code from rule class constructors
* Migrated from Get-WmiObject to Get-CimInstance to support PowerShell Core
* Migrated to PSDscResources [#345](https://github.com/Microsoft/PowerStig/issues/345)
* Migrated to ComputerManagementDsc [#342](https://github.com/Microsoft/PowerStig/issues/342)
* Fixed [#358](https://github.com/Microsoft/PowerStig/issues/358): Update PowerSTIG Duplicate Rule handling and capability

Added the following STIG

* Windows Defender V1R4 [#344](https://github.com/Microsoft/PowerStig/issues/344)

## 3.0.1

* Fixed [#350](https://github.com/Microsoft/PowerStig/issues/350): Updates to fix Skip rules not working correctly
* Fixed [#348](https://github.com/Microsoft/PowerStig/issues/348): Update to DnsServer Schema to correct typo.

## 3.0.0

* Introduces class support for each rule type
* The STIG class now contains an array of rule objects vs xml elements
* Orgsettings, Exceptions, and Rule skips are all supported by the Rule base class
* Rule help is provided for any loaded rule.
  * See the [wiki](https://github.com/Microsoft/PowerStig/wiki/GettingRuleHelp) for more information.
* Major code refactor to simplify maintenance and usage
* [Breaking Change] The STIG class constructor no longer accepts Orgsettings, Exceptions, or Rule skips
  * That functionality has move to the load rule method
* DSC composite resource parameter validation for version numbers has been removed
  * The STIG class validates all input and will throw an error if invalid data is provided.
* The Get-StigList has be updated and renamed to Get-Stig to return the STIG class

UPDATES

* Fixed [#241](https://github.com/Microsoft/PowerStig/issues/241): [WindowsFeatureRule] PsDesiredStateConfiguration\WindowsOptionalFeature doesn't properly handle features that return $null
* Fixed [#258](https://github.com/Microsoft/PowerStig/issues/258): New-StigChecklist will not accept a path without an explicit filename
* Fixed [#243](https://github.com/Microsoft/PowerStig/issues/243): [V-46515] Windows-All-IE11-1.15 Rawstring typo
* Fixed [#289](https://github.com/Microsoft/PowerStig/issues/289): Updated DocumentRule and DocumentRuleConvert Classes to parse correctly.
* Fixed [#284](https://github.com/Microsoft/PowerStig/issues/284): [V-74415] [V-74413] Windows 10 STIG rule V-74415 and V-74413 should not contain white space in key
* Fixed [290](https://github.com/Microsoft/PowerStig/issues/290): [V-76731] IIS Server STIG V-76731 fails to properly set STIG guidance because rule is not split.
* Fixed [314](https://github.com/Microsoft/PowerStig/issues/314): Update PowerSTIG to Utilize LogTargetW3C parameter in xWebAdministration 2.5.0.0.
* Fixed [334](https://github.com/Microsoft/PowerStig/issues/334): Update PowerStig to utilize AccessControlDsc 1.3.0.0
* Fixed [331](https://github.com/Microsoft/PowerStig/issues/331): 2012/R2 [V-39325] 2016 [V-73373], [V-73389] PermissionRule.Convert CheckContent Match Parser Update
* Fixed [320](https://github.com/Microsoft/PowerStig/issues/320): IIS Site STIG doesn't correctly convert STIGS that contain "SSL Settings" in raw string

* Added the following STIGs
  * IIS Site 8.5 V1R6 [#276](https://github.com/Microsoft/PowerStig/issues/276)
  * Windows Firewall STIG V1R7 [#319](https://github.com/Microsoft/PowerStig/issues/319)

* Removed the following STIGs
  * Windows Server 2012 R2 DC 2.12
  * Windows Server 2012 R2 DSN 1.7
  * Active Directory Domain 2.9
  * IIS Server 8.5 1.3
  * IIS Site 8.5 1.2
  * Removed: Internet Explorer 1.13

## 2.4.0.0

* Fixed [#244](https://github.com/Microsoft/PowerStig/issues/244): IIS Server rule V-76727.b org setting test fails
* Fixed [#246](https://github.com/Microsoft/PowerStig/issues/246): IIS Server rule V-76737 contains an incorrect value
* Fixed [#225](https://github.com/Microsoft/PowerStig/issues/225): Update PowerStig integration tests to consolidate duplicate code.
* Fixed [#160](https://github.com/Microsoft/PowerStig/issues/160): PowerStig.Convert needs to handle new registry rules without affecting existing code
* Fixed [#201](https://github.com/Microsoft/PowerStig/issues/201): Update PowerStig integration tests to account for skips and exceptions.
* Fixed [#260](https://github.com/Microsoft/PowerStig/issues/260): FireFox Composite Resource configuration applies correctly, but never passes a Test-DscConfiguration.
* Fixed [#244](https://github.com/Microsoft/PowerStig/issues/244): IIS Server rule V-76727.b org setting test fails
* Fixed [#265](https://github.com/Microsoft/PowerStig/issues/265): Fixed UserRightsAssignment split rule bug.
* Fixed [#267](https://github.com/Microsoft/PowerStig/issues/267): Fixed winlogon registry path parser bug.
* Fixed [#238](https://github.com/Microsoft/PowerStig/issues/238): Adds regex tracker for RegistryRule regex's.
* Fixed [#274](https://github.com/Microsoft/PowerStig/issues/274): UserRightsAssignment composite resource does not leverage the Force Parameter.
* Fixed [#280](https://github.com/Microsoft/PowerStig/issues/280): HKEY_CURRENT_USER is not needed with the cAdministrativeTemplateSetting composite resource.

* Windows Server 2012R2 Fixes
  * V-36707 is now an org setting
  * (DC only) V-2376 - V-2380 are migrated from manual to account policy rules.

* Added the following STIGs
  * SQL Server 2016 Instance V1R3 [#186](https://github.com/Microsoft/PowerStig/issues/186)
  * Windows Defender Antivirus V1R4 [#236](https://github.com/microsoft/PowerStig/issues/236)
  * Mozilla Firefox V4R24 [#261](https://github.com/Microsoft/PowerStig/issues/261)
  * Windows Server 2016 V1R6 [#169](https://github.com/Microsoft/PowerStig/issues/169)
  * Windows Server 2016 V1R7 [#251](https://github.com/Microsoft/PowerStig/issues/251)
  * SQL Server 2012 Database V1R18 [#263](https://github.com/Microsoft/PowerStig/issues/263)
  * Windows Server 2012R2 DC V2R15 [#267](https://github.com/Microsoft/PowerStig/issues/267)
  * Windows 10 V1R16 [#269](https://github.com/Microsoft/PowerStig/issues/269)
  * IIS Server 8.5 V1R6 [#256](https://github.com/Microsoft/PowerStig/issues/266)
  * Windows Server 2012R2 DNS V1R11 STIG [#265](https://github.com/Microsoft/PowerStig/issues/265)
  * AD Domain V2R12 [#270](https://github.com/Microsoft/PowerStig/issues/270)

## 2.3.2.0

* Fixed [#215](https://github.com/Microsoft/PowerStig/issues/215): Org settings wont apply for DotNet STIG
* Fixed [#216](https://github.com/Microsoft/PowerStig/issues/216): DotNet STIGs are misnamed
* Fixed [#207](https://github.com/Microsoft/PowerStig/issues/207): SQL Server Database rules fail to apply
* Fixed [#208](https://github.com/Microsoft/PowerStig/issues/208): Update PowerSTIG to use SQLServerDsc 12.1.0.0
* Fixed [#220](https://github.com/Microsoft/PowerStig/issues/220): Update PowerSTIG to use xWebAdministration 2.3.0.0

## 2.3.1.0

* Fixed [#212](https://github.com/Microsoft/PowerStig/issues/212): SDDL strings are incorrectly split in the xRegistry resource
* Fixed [#180](https://github.com/Microsoft/PowerStig/issues/180): IisSite SkipRuleType and SkipRule fail to skip rules

## 2.3.0.0

* Windows 10 Fixes
  * V-63795 - Changed from manual to registry rule ## HIGH IMPACT CHANGE ##

* Windows Server 2012R2 Fixes
  * V-1089 - Corrected text
  * V-21954 - Changed from manual to registry rule ## HIGH IMPACT CHANGE ##
  * V-26070 - Corrected key path
  * V-36657 - Corrected key path
  * V-36681 - Corrected key path

* Added the following STIGs
  * IIS Server 8.5 STIG V1R5
  * Microsoft Outlook 2013 STIG V1R13
  * DotNet Framework 4.0 STIG V1R6
  * IIS Site 8.5 STIG V1R5
  * Windows Domain V2R11
  * FireFox 4.23 STIG
  * Windows Server 2012R2 DC V2R14
  * Windows Server 2012R2 MS V2R14
  * Windows 10 V1R15

## 2.2.0.0

* Added the following STIGs
  * IIS Site 8.5 STIG V1R2
  * IIS Site 8.5 STIG V1R3
  * Oracle JRE 8 STIG V1R5
  * Microsoft Outlook 2013 STIG V1R12
  * Microsoft PowerPoint 2013 Stig V1R6
  * Microsoft Excel 2013 STIG V1R7
  * Microsoft Word 2013 STIG V1R6

* Added the following DSC Composite Resources
  * Microsoft Office 2013 STIGs
  * FireFox STIG
  * IIS Site STIG
  * IIS Server STIG
  * Oracle JRE STIG
  * Windows10 STIG

* Newly required modules
  * PolicyFileEditor
  * FileContentDsc
  * WindowsDefenderDSC
  * xWebAdministration
  * xWinEventLog

* Updated required module versions
  * xDnsServer from 1.9.0.0 to 1.11.0.0
  * SecurityPolicyDsc from 2.2.0.0 to 2.4.0.0

## 2.1.0.0

* Migrated Composite resources to the xRegistry resource
* Fixed 2012R2 V-15713 default org setting value
* Updated IE STIGs (V-46477) with the decimal value
* Updated New-StigCheckList to output StigViewer 2.7.1 ckl files
* Added SkipRule functionality to all composite resources
* Added StigData for FireFox STIG V4R21
* Added Sql2012 1.17 to Archive and processed
* Updated Sql2012 1.16 to fix broken rules
* Removed Sql2012 1.14 from archives to comply with n-2 version policy
* Updated data for 2012R2 Stigs to fix broken rules

## 2.0.0.0

* Added a Document module to automatically create a Stig Checklist (EXPERIMENTAL)
* Merged PowerStigDsc into PowerStig so there is only one module to maintain
  * Replaced PowerStig Technology Class with Enumeration
  * Added script module back to manifest
  * Added DotNetFramework composite resource

* Added the following STIGs
  * Windows Server 2012R2 MS STIG V2R13
  * Windows Server 2012R2 DC STIG V2R13
  * Windows 2012 DNS V1R10
  * Windows Domain V2R10
  * Windows Forest V2R8
  * IE11-V1R16

* Corrected parsing of rule V-46477 in the IE STIGs
  * Updated StigData
  * Bug fixes
  * Removed Windows Server 2012R2 MS and DC StigData v2.9

## 1.1.1.0

Update IIS Server STIG V-76723.a with correct value

## 1.1.0.0

Replaced Technology class with enumeration. This breaks PowerStigDsc < 1.1.0.0

Added the following STIGs:

* IIS 8.5 Server STIG V1R3

Updates

* Updated SQL STIG code to account for SQL STIGS being added in PowerStigDsc
* Update to PowerStig.psm1 to fix issue were StigData class was not accessible to PowerStigDsc

## 1.0.0.0

Added the following STIGs:

* Windows Server 2012R2 MS STIG V2R12
* Windows Server 2012R2 DC STIG V2R12
* Windows Server DNS V1R9
* Windows AD Domain V2R9
* IE11 V1R15<|MERGE_RESOLUTION|>--- conflicted
+++ resolved
@@ -2,12 +2,9 @@
 
 ## Unreleased
 
-<<<<<<< HEAD
 * Update PowerSTIG to enable the logfile framework to consume a hashtable for HardCodedRule: [#494](https://github.com/microsoft/PowerStig/issues/494)
-=======
 * Update PowerSTIG to pass OrgSettings in via configuration hashtable: [#372](https://github.com/microsoft/PowerStig/issues/372)
 * Update support for SQL Server 2012 Database STIG, Version 1, Release 19 [#482](https://github.com/microsoft/PowerStig/issues/482)
->>>>>>> 9a7f1341
 * Fixed [#478](https://github.com/microsoft/PowerStig/issues/478): SQL STIG Instance V-40936 Fails to apply
 * Update PowerSTIG to automate applying the IIS 8.5 STIG, Version 1 Release 8. [#469](https://github.com/microsoft/PowerStig/issues/469)
 * Fixed [#476](https://github.com/microsoft/PowerStig/issues/476): AuditSetting Rule for Windows STIGs has an incorrect operator when evaluating Service Pack information
