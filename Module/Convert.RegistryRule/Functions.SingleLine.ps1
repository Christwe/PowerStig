# Copyright (c) Microsoft Corporation. All rights reserved.
# Licensed under the MIT License.
#region Main Functions
<#
    .SYNOPSIS
        Looks in the Check-Content element to see if it matches registry string.

    .PARAMETER CheckStrings
        Check-Content element
#>
function Test-SingleLineRegistryRule
{
    [CmdletBinding()]
    [OutputType([bool])]
    param
    (
        [Parameter(Mandatory = $true)]
        [psobject]
        $CheckContent
    )

    if ($CheckContent -match "(HKCU|HKLM|HKEY_LOCAL_MACHINE)\\")
    {
        Write-Verbose "[$($MyInvocation.MyCommand.Name)] $true"
        $true
    }
    else
    {
        Write-Verbose "[$($MyInvocation.MyCommand.Name)] $false"
        $false
    }
}
#endregion
#region Registry Path
<#
    .SYNOPSIS
        Extract the registry path from an office STIG string.

    .Parameter CheckContent
        An array of the raw string data taken from the STIG setting.
#>
function Get-SingleLineRegistryPath
{
    [CmdletBinding()]
    [OutputType([string])]
    param
    (
        [Parameter(Mandatory = $true)]
        [psobject]
        $CheckContent
    )

    $fullRegistryPath = $CheckContent | Select-String -Pattern "((HKLM|HKCU|HKEY_LOCAL_MACHINE|HKEY_CURRENT_USER).*)"

    if (-not $fullRegistryPath)
    {
        return
    }

    if ($fullRegistryPath.ToString().Contains("Criteria:"))
    {
        $fullRegistryPath = $fullRegistryPath.ToString() | Select-String -Pattern "((HKLM|HKCU).*(?=Criteria:))"
    }
    if ($fullRegistryPath.ToString().Contains("Verify"))
    {
        $fullRegistryPath = $fullRegistryPath.ToString() | Select-String -Pattern "((HKLM|HKCU).*(?=Verify))"
    }
    if ($fullRegistryPath.ToString().Contains("NETFramework"))
    {
        $fullRegistryPath = $fullRegistryPath.ToString() | Select-String -Pattern "((HKLM|HKCU|HKEY_LOCAL_MACHINE).*(?=key))"
    }
    if ($fullRegistryPath.Count -gt 1 -and $fullRegistryPath[0] -match 'outlook\\security')
    {
        $fullRegistryPath = $fullRegistryPath[1].ToString() | Select-String -Pattern "((HKLM|HKCU).*\\security)"
    }

    $fullRegistryPath = $fullRegistryPath.Matches.Value

    if ( -not [String]::IsNullOrEmpty( $fullRegistryPath ) )
    {
        Write-Verbose "[$($MyInvocation.MyCommand.Name)]   Found path : $true"

        switch -Wildcard ($fullRegistryPath)
        {
            "*HKLM*" {$fullRegistryPath = $fullRegistryPath -replace "^HKLM", "HKEY_LOCAL_MACHINE"}

            "*HKCU*" {$fullRegistryPath = $fullRegistryPath -replace "^HKCU", "HKEY_CURRENT_USER"}

            "*Software Publishing Criteria" {$fullRegistryPath = $fullRegistryPath -replace 'Software Publishing Criteria$','Software Publishing'}
        }

        $fullRegistryPath = $fullRegistryPath.ToString().trim(' ', '.')

        Write-Verbose "[$($MyInvocation.MyCommand.Name)] Trimmed path : $fullRegistryPath"
    }
    else
    {
        Write-Verbose "[$($MyInvocation.MyCommand.Name)]   Found path : $false"
        throw "Registry path was not found in check content."
    }

    return $fullRegistryPath
}
#endregion
#region Registry Type
<#
    .SYNOPSIS
        Extract the registry value type from an Office STIG string.

    .Parameter CheckContent
        An array of the raw sting data taken from the STIG setting.
#>
function Get-RegistryValueTypeFromSingleLineStig
{
    [CmdletBinding()]
    [OutputType([string])]
    param
    (
        [Parameter(Mandatory = $true)]
        [psobject]
        $CheckContent
    )

    try
    {
        $valueName = Get-RegistryValueNameFromSingleLineStig -CheckContent $CheckContent
    }
    catch
    {
        return
    }

    $valueName = [Regex]::Escape($valueName)

    $valueType = $CheckContent | Select-String -Pattern "(?<=$valueName(\"")? is not ).*="

    if (-not $valueType)
    {
        $valueType = $CheckContent | Select-String -Pattern "(?<=$valueName(\"")? is ).*="
    }

    if (-not $valueType)
    {
        $valueType = $CheckContent | Select-String -Pattern "(?<=Verify\sa).*(?=value\sof)"
    }

    if (-not $valueType)
    {
        $valueType = ($CheckContent | Select-String -Pattern 'registry key exists and the([\s\S]*?)value')
        if ($valueType)
        {
            $valueType = $valueType.Matches.Groups[1].Value
        }
<<<<<<< HEAD

=======
    }

    if (-not $valueType)
    {
        $valueType = $CheckContent | Select-String -Pattern "(?<=$valueName`" is set to ).*`""
>>>>>>> 057c27b7
    }

    if (-not $valueType)
    {
        if ($CheckContent | Select-String -Pattern "does not exist, this is not a finding")
        {
            return "Does Not Exist"
        }
        $valueType = ""
    }

    if ($valueType -is [Microsoft.PowerShell.Commands.MatchInfo])
    {
        $valueType = $valueType.Matches.Value.Replace('=', '').Replace('"', '')
    }

    if ( -not [String]::IsNullOrWhiteSpace( $valueType.Trim() ) )
    {
        Write-Verbose "[$($MyInvocation.MyCommand.Name)]    Found Type : $valueTypetype"

        $return = $valueType.trim()

        Write-Verbose "[$($MyInvocation.MyCommand.Name)]  Trimmed Type : $valueType"
    }
    else
    {
        Write-Verbose "[$($MyInvocation.MyCommand.Name)]   Found Type : $false"
        # If we get here, there is nothing to verify so return.
        return
    }

    $return
}
#endregion
#region Registry Name
<#
    .SYNOPSIS
        Extract the registry value type from a string.

    .Parameter CheckContent
        An array of the raw sting data taken from the STIG setting.
#>
function Get-RegistryValueNameFromSingleLineStig
{
    [CmdletBinding()]
    [OutputType([string])]
    param
    (
        [Parameter(Mandatory = $true)]
        [psobject]
        $CheckContent
    )

    $valueName = $CheckContent | Select-String -Pattern '(?<=If the value(\s*)?((for( )?)?)").*(")?((?=is.*R)|(?=does not exist))'

    if (-not $valueName)
    {
        if ($CheckContent -match 'If the.+(registry key does not exist)')
        {
            $valueName = $CheckContent | Select-String -Pattern '"[\s\S]*?"' | Select-Object -First 1
        }
    }

    if (-not $valueName)
    {
        $valueName = $CheckContent | Select-String -Pattern '(?<=If the value of\s")(.*)(?="\s.*R)|(?=does not exist)'
    }

    if (-not $valueName)
    {
        $valueName = $CheckContent | Select-String -Pattern '((?<=If the value\s)(.*)(?=is\sR))'
    }

    if (-not $valueName)
    {
        if ($CheckContent -match 'the policy value')
        {
            $valueName = $CheckContent | Select-String -Pattern '(?<=")(.*)(?="\sis)'
        }
    }

    if (-not $valueName)
    {
        $valueName = $CheckContent | Select-String -Pattern '((?<=for\s).*)'
    }

    $valueName = $valueName.Matches.Value.Replace('"', '')

    if ($valueName.Count -gt 1)
    {
        $valueName = $valueName[0]
    }

    if ( -not [String]::IsNullOrEmpty( $valueName ) )
    {
        Write-Verbose "[$($MyInvocation.MyCommand.Name)]   Found Name : $valueName"

        $return = $valueName.trim()

        Write-Verbose "[$($MyInvocation.MyCommand.Name)] Trimmed Name : $valueName"
    }
    else
    {
        Write-Verbose "[$($MyInvocation.MyCommand.Name)]   Found Name : $false"
        return
    }

    $return
}
#endregion
#region Registry Data
<#
    .SYNOPSIS
        Looks for multiple patterns in the value string to extract out the value to return or determine
        if additional processing is required. For example if an allowable range detected, additional
        functions need to be called to convert the text into powershell operators.

    .Parameter CheckContent
        An array of the raw sting data taken from the STIG setting.
#>
function Get-RegistryValueDataFromSingleStig
{
    [CmdletBinding()]
    [OutputType([string])]
    param
    (
        [Parameter(Mandatory = $true)]
        [psobject]
        $CheckContent
    )

    try
    {
        $valueType = Get-RegistryValueTypeFromSingleLineStig -CheckContent $CheckContent
    }
    catch
    {
        return
    }

    if ($valueType -eq "Does Not Exist")
    {
        return
    }

    $valueData = $CheckContent | Select-String -Pattern "(?<=$($valueType)(\s*)?=).*,"

    if (-not $valueData)
    {
        $valueData = $CheckContent | Select-String -Pattern "((?<=value\sof).*(?=for))"
    }

    if (-not $valueData)
    {
        $valueData = $CheckContent | Select-String -Pattern "((?<=set\sto).*(?=\(true\)))"
    }

    if (-not $valueData)
    {
        $valueData = $CheckContent | Select-String -Pattern "((?<=is\sset\sto\s)(`'|`")).*(?=(`'|`"))"
    }

    $valueData = $valueData.Matches.Value.Replace(',', '').Replace('"', '')

    if ( -not [String]::IsNullOrEmpty( $valueData ) )
    {
        Write-Verbose "[$($MyInvocation.MyCommand.Name)]   Found Name : $valueData"

        $return = $valueData.trim(" ", "'")

        Write-Verbose "[$($MyInvocation.MyCommand.Name)] Trimmed Name : $return"
    }
    else
    {
        Write-Verbose "[$($MyInvocation.MyCommand.Name)]   Found Name : $false"
        return
    }

    $return
}
#endregion
#region Ancillary functions
<#
    .SYNOPSIS
        Get the registry value string from the Office STIG format.

    .Parameter CheckContent
        An array of the raw sting data taken from the STIG setting.

    .Parameter Trim
        Trims the leading a trailing parts of the string that are not registry specific
#>
function Get-RegistryValueStringFromSingleLineStig
{
    [CmdletBinding()]
    [OutputType([string])]
    param
    (
        [Parameter(Mandatory = $true)]
        [psobject]
        $CheckContent,

        [Parameter()]
        [switch]
        $Trim
    )

    [string] $registryLine = ( $CheckContent | Select-String -Pattern "Criteria:")

    if ( -not [String]::IsNullOrEmpty( $registryLine ) )
    {
        Write-Verbose "[$($MyInvocation.MyCommand.Name)]   Found Value : $true"
        $return = $registryLine.trim()
    }
    else
    {
        Write-Verbose "[$($MyInvocation.MyCommand.Name)]   Found Value : $false"
        return
    }

    if ($trim)
    {
        <#
            Trim leading and trailing string that is not needed.
            Criteria: If the value of excel.exe is REG_DWORD = 1, this is not a finding.
            Criteria: If the value SomeValueNAme is REG_DWORD = 1, this is not a finding.
        #>
        $return = (
            $return -Replace "Criteria: If the value (of)*\s*|\s*,\s*this is not a finding.", ''
        )

        Write-Verbose "[$($MyInvocation.MyCommand.Name)] Trimmed Value : $return"
    }
    else
    {
        Write-Verbose "[$($MyInvocation.MyCommand.Name)] Trimmed Value : $return"
    }

    # The string returned from here is split on the space, so remove extra spaces.
    $return -replace "\s{2,}", " "
}

<#
    .SYNOPSIS
        Checks the registry string format to determine if it is in the Office STIG format.

    .Parameter CheckContent
        An array of the raw sting data taken from the STIG setting.
#>
function Test-SingleLineStigFormat
{
    [CmdletBinding()]
    [OutputType([bool])]
    param
    (
        [Parameter(Mandatory = $true)]
        [psobject]
        $CheckContent
    )

    Write-Verbose "[$($MyInvocation.MyCommand.Name)]"

    if ($CheckContent -match "HKLM|HKCU|HKEY_LOCAL_MACHINE\\")
    {
        Write-Verbose "[$($MyInvocation.MyCommand.Name)] $true"
        $true
    }
    else
    {
        Write-Verbose "[$($MyInvocation.MyCommand.Name)] $false"
        $false
    }
}
#endregion<|MERGE_RESOLUTION|>--- conflicted
+++ resolved
@@ -151,15 +151,12 @@
         {
             $valueType = $valueType.Matches.Groups[1].Value
         }
-<<<<<<< HEAD
-
-=======
+
     }
 
     if (-not $valueType)
     {
         $valueType = $CheckContent | Select-String -Pattern "(?<=$valueName`" is set to ).*`""
->>>>>>> 057c27b7
     }
 
     if (-not $valueType)
