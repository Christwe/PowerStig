--- conflicted
+++ resolved
@@ -351,18 +351,14 @@
     {
         if($null -eq $this.DuplicateOf)
         {
-<<<<<<< HEAD
-            $this.DscResource = "Registry"
-=======
             if ($this.Key -match "(^hklm|^HKEY_LOCAL_MACHINE)")
             {
-                $this.DscResource = "xRegistry"
+                $this.DscResource = "Registry"
             }
             else
             {
                 $this.DscResource = "cAdministrativeTemplate"
             }
->>>>>>> 6cd9ac85
         }
         else
         {
